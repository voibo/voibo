/*
Copyright 2024 Voibo

Licensed under the Apache License, Version 2.0 (the "License");
you may not use this file except in compliance with the License.
You may obtain a copy of the License at

    http://www.apache.org/licenses/LICENSE-2.0

Unless required by applicable law or agreed to in writing, software
distributed under the License is distributed on an "AS IS" BASIS,
WITHOUT WARRANTIES OR CONDITIONS OF ANY KIND, either express or implied.
See the License for the specific language governing permissions and
limitations under the License.
*/
import { Folder, ViewAgenda } from "@mui/icons-material";
import { Button, ButtonGroup } from "@mui/material";
import { NodeToolbar } from "@xyflow/react";
import { NodeProps, Position } from "@xyflow/system";
import { useEffect, useState } from "react";
import { GENERAL_ASSISTANT_NAME } from "../../../../common/content/assisatant.js";
import { AgendaSelectorDialogBody } from "../../component/agenda/AgendaSelector.jsx";
import { AIAssistantAvatar } from "../../component/assistant/message/AIAssistantAvatar.jsx";
import { useDetailViewDialog } from "../../component/common/useDetailViewDialog.jsx";
import { GroupSelectorDialogBody } from "../../component/group/GroupSelector.jsx";
import { useMinutesAgendaStore } from "../../store/useAgendaStore.jsx";
import {
  makeInvokeParam,
  useMinutesAssistantStore,
  VirtualAssistantConf,
} from "../../store/useAssistantsStore.jsx";
import { useMinutesGroupStore } from "../../store/useGroupStore.jsx";
import { useVBReactflowStore } from "../../store/useVBReactflowStore.jsx";
import { useVBStore } from "../../store/useVBStore.jsx";
import { AssistantMessageNode } from "./AssistantMessageNode.jsx";
import { ContentNode } from "./ContentNode.jsx";
import { TopicNode } from "./TopicNode.jsx";
import { useMinutesStore } from "../../store/useMinutesStore.jsx";
import { Agenda } from "../../../../common/content/agenda.js";

export const NodeBase = (props: {
  nodeProps: NodeProps<TopicNode | AssistantMessageNode | ContentNode>;
  children: React.ReactNode;
}) => {
  const { nodeProps } = props;
  const startTimestamp = useVBStore((state) => state.startTimestamp);
  const isNoMinutes = useVBStore((state) => state.isNoMinutes)();

  // selectedSequence
  const cssStyle = nodeProps.selected
    ? "relative border-4 border-green-500"
    : "relative";
  const selectedSequenceIndex = useVBReactflowStore(
    (state) => state.selectedSequences
  ).findIndex((seq) => seq === nodeProps.id);

  const selectedSequence =
    selectedSequenceIndex > -1 ? (
      <div
        style={{
          position: "absolute",
          top: "-1rem",
          left: "-1rem",
          zIndex: 10,
        }}
      >
        <div className="rounded-full bg-green-500 text-white w-8 h-8 flex justify-center items-center">
          <span>{selectedSequenceIndex + 1}</span>
        </div>
      </div>
    ) : null;

  const isLastSelected = useVBReactflowStore(
    (state) =>
      state.selectedSequences[state.selectedSequences.length - 1] ===
      nodeProps.id
  );

  // assistants
  const assistants = useMinutesStore(startTimestamp)(
    (state) => state.assistants
  ).filter(
    (assistant) =>
      assistant.assistantId !== GENERAL_ASSISTANT_NAME &&
      assistant.updateMode === "manual"
  );

  // agendaList
  const agendaList = (props.nodeProps.data.content.agendaIds ?? []) // 過渡期のためのデータ変換
    .map((agendaId) =>
      useMinutesAgendaStore(startTimestamp).getState().getAgenda(agendaId)
    )
    .filter((agenda) => agenda !== undefined);

  // change group
  const { detailViewDialog, renderDetailViewDialog, handleClose } =
    useDetailViewDialog();

  const handleGroup = (event: any) => {
    if (isNoMinutes) return;
    detailViewDialog({
      content: (
        <GroupSelectorDialogBody
          minutesStartTimestamp={startTimestamp}
          initialGroupIds={nodeProps.data.content.groupIds ?? []}
          handleClose={handleClose}
        />
      ),
      dialogConf: {
        fullWidth: true,
      },
    });
  };

  // change agenda
  const handleAgenda = (event: any) => {
    if (isNoMinutes) return;
    detailViewDialog({
      content: (
        <AgendaSelectorDialogBody
          initialAgendaIds={nodeProps.data.content.agendaIds ?? []}
          handleClose={handleClose}
        />
      ),
      dialogConf: {
        fullWidth: true,
      },
    });
  };

  return (
    <>
      <div className={cssStyle}>
        {selectedSequence}

        <NodeToolbar isVisible={isLastSelected} position={Position.Left}>
          <ButtonGroup orientation="vertical">
            <Button
              onClick={handleAgenda}
              className="min-w-0 min-h-0 p-1 text-white border-white bg-blue-600"
            >
              <ViewAgenda />
            </Button>
            <Button
              onClick={handleGroup}
              className="min-w-0 min-h-0 p-1 text-white border-white bg-orange-600"
            >
              <Folder />
            </Button>
          </ButtonGroup>
        </NodeToolbar>

        <NodeToolbar isVisible={isLastSelected} position={Position.Right}>
          <ButtonGroup
            orientation="vertical"
            aria-label="Vertical button group"
          >
            {assistants.map((assistantConfig, index) => (
              <AssistantButton key={index} assistantConfig={assistantConfig} />
            ))}
          </ButtonGroup>
        </NodeToolbar>

        {props.children}

        <div
          className="w-full h-0" // Absolute does not work without defining the height property
          style={{
            position: "absolute",
            bottom: 0,
            left: 0,
            zIndex: 10, // Adust z-index to be displayed above the child element
          }}
        >
          <div className="flex justify-between items-start">
            <BelongAgendaChips agendaList={agendaList} />
            <BelongGroupChips
              groupIds={nodeProps.data.content.groupIds ?? []}
            />
          </div>
        </div>
      </div>

      {renderDetailViewDialog()}
    </>
  );
};

const AssistantButton = (props: { assistantConfig: VirtualAssistantConf }) => {
  const { assistantConfig } = props;
<<<<<<< HEAD
  const isNoMinutes = useVBStore((state) => state.isNoMinutes)();
  const minutesStartTimestamp = useVBStore((state) => state.startTimestamp);
  const assistantStore = useMinutesAssistantStore(minutesStartTimestamp);
  const isAssistantHydrated = assistantStore((state) => state.hasHydrated);
=======
  const minutesStartTimestamp = useVBStore().startTimestamp;

  // 状態とフック呼び出しを外に出し、後続処理で条件付きで使用
  const assistantStore = minutesStartTimestamp
    ? useMinutesAssistantStore(minutesStartTimestamp)
    : null;

  const [state, setState] = useState<AssistantState | undefined>(undefined);

  useEffect(() => {
    // minutesStartTimestamp がない場合は終了
    if (
      !minutesStartTimestamp ||
      !assistantStore ||
      !assistantStore.getState().hasHydrated
    )
      return;

    //console.log("AssistantButton: useEffect", state);
    setState(assistantStore.getState().getOrInitAssistant(assistantConfig));

    // onProcessの変化を監視して再レンダリングをトリガー
    const unsubscribe = assistantStore.subscribe(
      (state) =>
        state.assistantsMap.get(assistantConfig.assistantId)?.onProcess,
      (onProcess) => {
        if (onProcess !== undefined) {
          setState((prevState) => ({
            ...prevState!,
            onProcess: onProcess,
          }));
>>>>>>> dc9a7ab2

  const onProcess = assistantStore(
    (state) => state // assistantMap の変更を監視するため全体を取得(onProcess の変更を検知するため)
  ).getOrInitAssistant(assistantConfig)?.onProcess;

  const handleAssistantButtonClick = () => {
<<<<<<< HEAD
    if (!isAssistantHydrated) return;
=======
    if (!state || !assistantStore || !assistantStore.getState().hasHydrated)
      return;

>>>>>>> dc9a7ab2
    assistantStore.getState().assistantDispatch(assistantConfig)({
      type: "invokeAssistant",
      payload: {
        queue: [
          makeInvokeParam({
            basePrompt: assistantConfig.aiConfig.systemPrompt,
            messages: useVBReactflowStore.getState().getSequencedSelection(),
            attachOption: assistantConfig.attachOption ?? {
              attachment: "topic",
              target: "manualSelected",
            },
          }),
        ],
      },
    });
  };

  return !isNoMinutes && isAssistantHydrated ? (
    <Button
      value={assistantConfig.assistantId}
      className="min-w-0 min-h-0 p-1 text-white border-white bg-sky-900 disabled:text-white/25"
      onClick={handleAssistantButtonClick}
      disabled={onProcess}
    >
      <AIAssistantAvatar
        label={assistantConfig.label}
        icon={assistantConfig.icon}
        sx={{ width: "1.5rem", height: "1.5rem" }}
      />
      <div className="ml-2">{assistantConfig.label}</div>
    </Button>
  ) : (
    <></>
  );
};

const BelongAgendaChips = (props: { agendaList: Agenda[] }) => {
  const { agendaList } = props;
  return (
    <div className="flex flex-col items-start justify-center mt-1">
      {agendaList.map((agenda, index) => (
        <div
          key={index}
          className="flex items-center justify-center round rounded-full bg-blue-600 p-1 mt-1"
        >
          <div className="round rounded-full bg-white text-blue-600 h-6 w-6 flex items-center justify-center mr-2">
            <ViewAgenda sx={{ fontSize: "0.75rem" }} />
          </div>
          <div className="text-white mr-2">{agenda.title}</div>
        </div>
      ))}
    </div>
  );
};

const BelongGroupChips = (props: { groupIds: string[] }) => {
  const { groupIds } = props;
  const isNoMinutes = useVBStore((state) => state.isNoMinutes)();
  const minutesStartTimestamp = useVBStore((state) => state.startTimestamp);
  const isGroupHydrated = useMinutesGroupStore(minutesStartTimestamp)(
    (state) => state.hasHydrated
  );

  const getGroup = useMinutesGroupStore(minutesStartTimestamp)(
    (state) => state.getGroup
  );
  const groupList = groupIds
    .map((groupId) => getGroup(groupId))
    .filter((group) => group !== undefined);

<<<<<<< HEAD
  return !isNoMinutes && isGroupHydrated ? (
=======
  // Hydration の完了を監視
  const isHydrated = useMinutesGroupStore(minutesStartTimestamp)(
    (state) => state.hasHydrated
  );
  const [hydrated, setHydrated] = useState(isHydrated);
  useEffect(() => {
    if (!isHydrated) {
      const unsubscribe = useMinutesGroupStore(minutesStartTimestamp).subscribe(
        (state) => state.hasHydrated,
        (newHydrated) => {
          if (newHydrated) {
            setHydrated(true);
            unsubscribe();
          }
        }
      );
    } else {
      setHydrated(true);
    }
  }, [isHydrated, minutesStartTimestamp]);

  return hydrated ? (
>>>>>>> dc9a7ab2
    <div className="flex flex-col items-end justify-center mt-1">
      {groupList.map((group, index) => (
        <div
          key={index}
          className="flex items-center justify-center round rounded-full bg-orange-600 p-1 mt-1"
        >
          <div className="round rounded-full bg-white text-orange-600 h-6 w-6 flex items-center justify-center mr-2">
            <Folder sx={{ fontSize: "0.75rem" }} />
          </div>
          <div className="text-white mr-2">{group.name}</div>
        </div>
      ))}
    </div>
  ) : (
    <></>
  );
};<|MERGE_RESOLUTION|>--- conflicted
+++ resolved
@@ -17,7 +17,6 @@
 import { Button, ButtonGroup } from "@mui/material";
 import { NodeToolbar } from "@xyflow/react";
 import { NodeProps, Position } from "@xyflow/system";
-import { useEffect, useState } from "react";
 import { GENERAL_ASSISTANT_NAME } from "../../../../common/content/assisatant.js";
 import { AgendaSelectorDialogBody } from "../../component/agenda/AgendaSelector.jsx";
 import { AIAssistantAvatar } from "../../component/assistant/message/AIAssistantAvatar.jsx";
@@ -188,57 +187,17 @@
 
 const AssistantButton = (props: { assistantConfig: VirtualAssistantConf }) => {
   const { assistantConfig } = props;
-<<<<<<< HEAD
   const isNoMinutes = useVBStore((state) => state.isNoMinutes)();
   const minutesStartTimestamp = useVBStore((state) => state.startTimestamp);
   const assistantStore = useMinutesAssistantStore(minutesStartTimestamp);
   const isAssistantHydrated = assistantStore((state) => state.hasHydrated);
-=======
-  const minutesStartTimestamp = useVBStore().startTimestamp;
-
-  // 状態とフック呼び出しを外に出し、後続処理で条件付きで使用
-  const assistantStore = minutesStartTimestamp
-    ? useMinutesAssistantStore(minutesStartTimestamp)
-    : null;
-
-  const [state, setState] = useState<AssistantState | undefined>(undefined);
-
-  useEffect(() => {
-    // minutesStartTimestamp がない場合は終了
-    if (
-      !minutesStartTimestamp ||
-      !assistantStore ||
-      !assistantStore.getState().hasHydrated
-    )
-      return;
-
-    //console.log("AssistantButton: useEffect", state);
-    setState(assistantStore.getState().getOrInitAssistant(assistantConfig));
-
-    // onProcessの変化を監視して再レンダリングをトリガー
-    const unsubscribe = assistantStore.subscribe(
-      (state) =>
-        state.assistantsMap.get(assistantConfig.assistantId)?.onProcess,
-      (onProcess) => {
-        if (onProcess !== undefined) {
-          setState((prevState) => ({
-            ...prevState!,
-            onProcess: onProcess,
-          }));
->>>>>>> dc9a7ab2
 
   const onProcess = assistantStore(
     (state) => state // assistantMap の変更を監視するため全体を取得(onProcess の変更を検知するため)
   ).getOrInitAssistant(assistantConfig)?.onProcess;
 
   const handleAssistantButtonClick = () => {
-<<<<<<< HEAD
     if (!isAssistantHydrated) return;
-=======
-    if (!state || !assistantStore || !assistantStore.getState().hasHydrated)
-      return;
-
->>>>>>> dc9a7ab2
     assistantStore.getState().assistantDispatch(assistantConfig)({
       type: "invokeAssistant",
       payload: {
@@ -309,32 +268,7 @@
     .map((groupId) => getGroup(groupId))
     .filter((group) => group !== undefined);
 
-<<<<<<< HEAD
   return !isNoMinutes && isGroupHydrated ? (
-=======
-  // Hydration の完了を監視
-  const isHydrated = useMinutesGroupStore(minutesStartTimestamp)(
-    (state) => state.hasHydrated
-  );
-  const [hydrated, setHydrated] = useState(isHydrated);
-  useEffect(() => {
-    if (!isHydrated) {
-      const unsubscribe = useMinutesGroupStore(minutesStartTimestamp).subscribe(
-        (state) => state.hasHydrated,
-        (newHydrated) => {
-          if (newHydrated) {
-            setHydrated(true);
-            unsubscribe();
-          }
-        }
-      );
-    } else {
-      setHydrated(true);
-    }
-  }, [isHydrated, minutesStartTimestamp]);
-
-  return hydrated ? (
->>>>>>> dc9a7ab2
     <div className="flex flex-col items-end justify-center mt-1">
       {groupList.map((group, index) => (
         <div
